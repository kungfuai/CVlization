--- conflicted
+++ resolved
@@ -112,10 +112,6 @@
     hyper_parameters = state_dict["hyper_parameters"]
     args = hyper_parameters["args"]
     from cvlization.torch.net.vae.video_vqvae import VQVAE
-<<<<<<< HEAD
-=======
-
->>>>>>> 2f789d18
     # args = Namespace(**hyper_parameters)
     # print(args)
     model = VQVAE.load_from_checkpoint(artifact_dir + "/model.ckpt")
